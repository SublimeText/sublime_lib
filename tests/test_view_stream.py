--- conflicted
+++ resolved
@@ -26,12 +26,8 @@
     def test_stream_operations(self):
         self.stream.write("Hello, ")
         self.stream.print("World!")
-<<<<<<< HEAD
         self.assertEqual(self.stream.tell(), 14)
-        
-=======
 
->>>>>>> 497b89d1
         self.stream.seek_start()
         self.assertEqual(self.stream.tell(), 0)
         self.stream.print("Top")
