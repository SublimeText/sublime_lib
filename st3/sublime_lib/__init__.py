<<<<<<< HEAD
from .view_stream import ViewStream
=======
from .view_buffer import ViewBuffer
>>>>>>> d344d716
<|MERGE_RESOLUTION|>--- conflicted
+++ resolved
@@ -1,5 +1,2 @@
-<<<<<<< HEAD
-from .view_stream import ViewStream
-=======
 from .view_buffer import ViewBuffer
->>>>>>> d344d716
+from .view_stream import ViewStream