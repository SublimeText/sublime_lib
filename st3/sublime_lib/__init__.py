from .panel import Panel, OutputPanel  # noqa: F401
from .resource_path import ResourcePath  # noqa: F401
from .show_selection_panel import show_selection_panel, NO_SELECTION  # noqa: F401
from .settings_dict import SettingsDict, NamedSettingsDict  # noqa: F401
from .syntax import list_syntaxes, get_syntax_for_scope  # noqa: F401
from .view_stream import ViewStream  # noqa: F401
from .view_utils import new_view, close_view, LineEnding  # noqa: F401
from .activity_indicator import ActivityIndicator  # noqa: F401
from .window_utils import new_window, close_window  # noqa: F401
<<<<<<< HEAD
from .settings_listener import (  # noqa: F401
    GlobalSettingsListener, ViewSettingsListener, on_setting_changed
)
=======
from .region_manager import RegionManager  # noqa: F401
>>>>>>> 4dad2ead
<|MERGE_RESOLUTION|>--- conflicted
+++ resolved
@@ -7,10 +7,7 @@
 from .view_utils import new_view, close_view, LineEnding  # noqa: F401
 from .activity_indicator import ActivityIndicator  # noqa: F401
 from .window_utils import new_window, close_window  # noqa: F401
-<<<<<<< HEAD
 from .settings_listener import (  # noqa: F401
     GlobalSettingsListener, ViewSettingsListener, on_setting_changed
 )
-=======
-from .region_manager import RegionManager  # noqa: F401
->>>>>>> 4dad2ead
+from .region_manager import RegionManager  # noqa: F401