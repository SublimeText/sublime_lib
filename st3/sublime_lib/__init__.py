--- conflicted
+++ resolved
@@ -1,5 +1,2 @@
-<<<<<<< HEAD
 from .fancy_settings import FancySettings
-=======
-from .view_buffer import ViewBuffer
->>>>>>> d344d716
+from .view_buffer import ViewBuffer