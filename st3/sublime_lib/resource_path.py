--- conflicted
+++ resolved
@@ -16,20 +16,6 @@
 __all__ = ['ResourcePath']
 
 
-<<<<<<< HEAD
-def get_resource_roots() -> 'Dict[str, str]':
-    return {
-        'Packages': sublime.packages_path(),
-        'Cache': sublime.cache_path(),
-    }
-
-
-def get_installed_resource_roots() -> 'List[str]':
-    return [
-        sublime.installed_packages_path(),
-        str(Path(sublime.executable_path()).parent / 'Packages'),
-    ]
-=======
 def _abs_parts(path):
     if path.root:
         return (path.drive, path.root) + path.parts[1:]
@@ -168,7 +154,6 @@
             InstalledResourceRoot('Packages', Path(sublime.executable_path()).parent / 'Packages'),
         ]
     return _ROOTS
->>>>>>> 4450593f
 
 
 class ResourcePath():
