import sublime

import re
from collections import namedtuple
import plistlib

<<<<<<< HEAD
from .collection_utils import projection
from .resource_path import ResourcePath
=======
from ._util.collections import projection
>>>>>>> a7b5751e


__all__ = ['list_syntaxes', 'get_syntax_for_scope']


SyntaxInfo = namedtuple('SyntaxInfo', ['path', 'name', 'scope', 'hidden'])
SyntaxInfo.__new__.__defaults__ = (None, None, False)  # type: ignore


def _parse_yaml_value(value):
    if value.startswith("'"):
        return value[1:-1].replace("''", "'")
    elif value.startswith('"'):
        # JSON and YAML quotation rules are very similar, if not identical
        return sublime.decode_value(value)
    elif value == "true":
        return True
    elif value == "false":
        return False
    elif value == "null":
        return None
    else:
        # Does not handle numbers because we don't expect any
        return value


def get_yaml_metadata(text):
    return projection(
        dict(
            map(_parse_yaml_value, match.groups())
            for match in re.finditer(r'(?m)^(\S.*?):\s*(.*)\s*$', text)
        ),
        {'name', 'hidden', 'scope'}
    )


def get_xml_metadata(text):
    tree = plistlib.readPlistFromBytes(text)

    return projection(tree, {
        'name': 'name',
        'hidden': 'hidden',
        'scopeName': 'scope',
    })


def get_syntax_metadata(path):
    if path.suffix == '.sublime-syntax':
        meta = get_yaml_metadata(path.read_text())
    elif path.suffix == '.tmLanguage':
        meta = get_xml_metadata(path.read_bytes())
    else:
        raise TypeError("%s is not a syntax definition." % path)

    return SyntaxInfo(path=str(path), **meta)


def list_syntaxes():
    """
    Return a list of all loaded syntax definitions.

    Each item is a :class:`namedtuple` with the following properties:

    path
        The resource path to the syntax definition file.

    name
        The display name of the syntax definition.

    scope
        The top-level scope of the syntax.

    hidden
        Whether the syntax will appear in the syntax menus and the command palette.
    """
    return [
        get_syntax_metadata(path)
        for path in sorted(
            ResourcePath.glob_resources('*.sublime-syntax')
            + ResourcePath.glob_resources('*.tmLanguage')
        )
    ]


def get_syntax_for_scope(scope):
    """
    Returns the last syntax in load order that matches `scope`.
    """
    return next((
        syntax.path
        for syntax in reversed(list_syntaxes())
        if syntax.scope == scope
    ), None)<|MERGE_RESOLUTION|>--- conflicted
+++ resolved
@@ -4,12 +4,8 @@
 from collections import namedtuple
 import plistlib
 
-<<<<<<< HEAD
-from .collection_utils import projection
+from ._util.collections import projection
 from .resource_path import ResourcePath
-=======
-from ._util.collections import projection
->>>>>>> a7b5751e
 
 
 __all__ = ['list_syntaxes', 'get_syntax_for_scope']
